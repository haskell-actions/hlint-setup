--- conflicted
+++ resolved
@@ -31,13 +31,8 @@
     "@actions/tool-cache": "^2.0.2"
   },
   "devDependencies": {
-<<<<<<< HEAD
     "@types/node": "^24.5.2",
-    "@vercel/ncc": "^0.38.3",
-=======
-    "@types/node": "^24.4.0",
     "@vercel/ncc": "^0.38.4",
->>>>>>> daf0bb94
     "typescript": "^5.9.2"
   }
 }